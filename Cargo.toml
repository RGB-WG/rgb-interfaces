--- conflicted
+++ resolved
@@ -41,12 +41,6 @@
 bp-core = { git = "https://github.com/BP-WG/bp-core", branch = "develop" }
 bp-invoice = { git = "https://github.com/BP-WG/bp-std", branch = "v0.11" }
 aluvm = { git = "https://github.com/AluVM/rust-aluvm", branch = "v0.11" }
-<<<<<<< HEAD
 rgb-core = { git = "https://github.com/RGB-WG/rgb-core", branch = "develop" }
 rgb-std = { git = "https://github.com/RGB-WG/rgb-std", branch = "develop" }
-rgb-invoice = { git = "https://github.com/RGB-WG/rgb-std", branch = "develop" }
-=======
-rgb-core = { git = "https://github.com/RGB-WG/rgb-core", branch = "script-refactor" }
-rgb-std = { git = "https://github.com/RGB-WG/rgb-std", branch = "det" }
-rgb-invoice = { git = "https://github.com/RGB-WG/rgb-std", branch = "det" }
->>>>>>> 9ee24488
+rgb-invoice = { git = "https://github.com/RGB-WG/rgb-std", branch = "develop" }