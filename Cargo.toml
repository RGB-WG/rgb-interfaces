[package]
name = "rgb-interfaces"
version = "0.11.0-beta.6"
description = "Collection of the standard RGB smart contract interface"
keywords = ["bitcoin", "lightning", "rgb", "smart-contracts", "lnp-bp"]
categories = ["cryptography::cryptocurrencies"]
authors = ["Dr Maxim Orlovsky <orlovsky@lnp-bp.org>"]
homepage = "https://github.com/RGB-WG"
repository = "https://github.com/RGB-WG/rgb-interfaces"
rust-version = "1.67"
edition = "2021"
license = "Apache-2.0"
readme = "README.md"

[lib]
name = "ifaces"

[dependencies]
amplify = "4.6.0"
strict_encoding = "2.7.0-beta.3"
strict_types = "2.7.0-beta.3"
aluvm = "0.11.0-beta.5"
bp-core = "0.11.0-beta.5"
chrono = "0.4.37"
rgb-std = { version = "0.11.0-beta.5", features = ["fs"] }
serde_crate = { package = "serde", version = "1.0", optional = true }
serde_json = "1.0"
sha2 = "0.10.7"

[features]
default = []
all = ["serde"]
serde = ["serde_crate", "rgb-std/serde", "chrono/serde"]

[patch.crates-io]
commit_verify = { git = "https://github.com/LNP-BP/client_side_validation", branch = "v0.11" }
single_use_seals = { git = "https://github.com/LNP-BP/client_side_validation", branch = "v0.11" }
bp-consensus = { git = "https://github.com/BP-WG/bp-core", branch = "v0.11" }
bp-dbc = { git = "https://github.com/BP-WG/bp-core", branch = "v0.11" }
bp-seals = { git = "https://github.com/BP-WG/bp-core", branch = "v0.11" }
bp-core = { git = "https://github.com/BP-WG/bp-core", branch = "v0.11" }
bp-invoice = { git = "https://github.com/BP-WG/bp-std", branch = "v0.11" }
aluvm = { git = "https://github.com/AluVM/rust-aluvm", branch = "v0.11" }
<<<<<<< HEAD
rgb-core = { git = "https://github.com/RGB-WG/rgb-core", branch = "v0.11" }
rgb-std = { git = "https://github.com/RGB-WG/rgb-std", branch = "v0.11" }
rgb-invoice = { git = "https://github.com/RGB-WG/rgb-std", branch = "v0.11" }
=======
rgb-core = { git = "https://github.com/RGB-WG/rgb-core", branch = "schema-timestamp" }
rgb-std = { path = "../rgb-std" }
rgb-invoice = { path = "../rgb-std/invoice" }
>>>>>>> d94abec3
<|MERGE_RESOLUTION|>--- conflicted
+++ resolved
@@ -41,12 +41,6 @@
 bp-core = { git = "https://github.com/BP-WG/bp-core", branch = "v0.11" }
 bp-invoice = { git = "https://github.com/BP-WG/bp-std", branch = "v0.11" }
 aluvm = { git = "https://github.com/AluVM/rust-aluvm", branch = "v0.11" }
-<<<<<<< HEAD
-rgb-core = { git = "https://github.com/RGB-WG/rgb-core", branch = "v0.11" }
-rgb-std = { git = "https://github.com/RGB-WG/rgb-std", branch = "v0.11" }
-rgb-invoice = { git = "https://github.com/RGB-WG/rgb-std", branch = "v0.11" }
-=======
-rgb-core = { git = "https://github.com/RGB-WG/rgb-core", branch = "schema-timestamp" }
-rgb-std = { path = "../rgb-std" }
-rgb-invoice = { path = "../rgb-std/invoice" }
->>>>>>> d94abec3
+rgb-core = { git = "https://github.com/RGB-WG/rgb-core", branch = "develop" }
+rgb-std = { git = "https://github.com/RGB-WG/rgb-std", branch = "develop" }
+rgb-invoice = { git = "https://github.com/RGB-WG/rgb-std", branch = "develop" }